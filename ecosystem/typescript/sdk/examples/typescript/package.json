{
  "name": "ts-test",
  "version": "1.0.0",
  "description": "",
  "main": "index.js",
  "scripts": {
    "bcs_transaction": "ts-node bcs_transaction.ts",
    "multisig_transaction": "ts-node multisig_transaction.ts",
    "simple_nft": "ts-node simple_nft.ts",
    "transfer_coin": "ts-node transfer_coin.ts",
    "test": "run-s bcs_transaction multisig_transaction simple_nft transfer_coin",
    "your_coin": "ts-node your_coin.ts"
  },
  "keywords": [],
  "author": "",
  "license": "ISC",
  "dependencies": {
<<<<<<< HEAD
    "aptos": "1.3.12",
=======
    "aptos": "latest",
>>>>>>> 0bea75d7
    "dotenv": "16.0.1"
  },
  "devDependencies": {
    "@types/node": "18.6.2",
    "npm-run-all": "4.1.5",
    "ts-node": "10.9.1",
    "typescript": "4.8.2"
  }
}<|MERGE_RESOLUTION|>--- conflicted
+++ resolved
@@ -15,11 +15,7 @@
   "author": "",
   "license": "ISC",
   "dependencies": {
-<<<<<<< HEAD
-    "aptos": "1.3.12",
-=======
     "aptos": "latest",
->>>>>>> 0bea75d7
     "dotenv": "16.0.1"
   },
   "devDependencies": {
