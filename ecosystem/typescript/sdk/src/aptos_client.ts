// Copyright (c) Aptos
// SPDX-License-Identifier: Apache-2.0

import { HexString, MaybeHexString } from "./hex_string";
<<<<<<< HEAD
import { fixNodeUrl, Memoize, sleep } from "./utils";
=======
import {
  clear,
  DEFAULT_TXN_EXP_SEC_FROM_NOW,
  DEFAULT_MAX_GAS_AMOUNT,
  DEFAULT_TXN_TIMEOUT_SEC,
  fixNodeUrl,
  Memoize,
  sleep,
  APTOS_COIN,
} from "./utils";
>>>>>>> 0bea75d7
import { AptosAccount } from "./aptos_account";
import * as Gen from "./generated/index";
import {
  TxnBuilderTypes,
  TransactionBuilderEd25519,
  TransactionBuilderRemoteABI,
  RemoteABIBuilderConfig,
} from "./transaction_builder";
<<<<<<< HEAD
import { bcsSerializeBytes, bcsSerializeU8, bcsToBytes, Bytes, Seq, Serializer, serializeVector, Uint64 } from "./bcs";
=======
import {
  bcsSerializeBytes,
  bcsSerializeU8,
  bcsToBytes,
  Bytes,
  Seq,
  Serializer,
  serializeVector,
  Uint64,
  AnyNumber,
} from "./bcs";

export interface OptionalTransactionArgs {
  maxGasAmount?: Uint64;
  gasUnitPrice?: Uint64;
  expireTimestamp?: Uint64;
}

interface PaginationArgs {
  start?: AnyNumber;
  limit?: number;
}
>>>>>>> 0bea75d7

/**
 * Provides methods for retrieving data from Aptos node.
 * For more detailed API specification see {@link https://fullnode.devnet.aptoslabs.com/v1/spec}
 */
export class AptosClient {
  client: Gen.AptosGeneratedClient;

  readonly nodeUrl: string;

  /**
   * Build a client configured to connect to an Aptos node at the given URL.
   *
   * Note: If you forget to append `/v1` to the URL, the client constructor
   * will automatically append it. If you don't want this URL processing to
   * take place, set doNotFixNodeUrl to true.
   *
   * @param nodeUrl URL of the Aptos Node API endpoint.
   * @param config Additional configuration options for the generated Axios client.
   */
  constructor(nodeUrl: string, config?: Partial<Gen.OpenAPIConfig>, doNotFixNodeUrl: boolean = false) {
    if (!nodeUrl) {
      throw new Error("Node URL cannot be empty.");
    }
    const conf = config === undefined || config === null ? {} : { ...config };

    if (doNotFixNodeUrl) {
      this.nodeUrl = nodeUrl;
    } else {
      this.nodeUrl = fixNodeUrl(nodeUrl);
    }
    conf.BASE = this.nodeUrl;

    // Do not carry cookies when `WITH_CREDENTIALS` is explicitly set to `false`. By default, cookies will be sent
    if (config?.WITH_CREDENTIALS === false) {
      conf.WITH_CREDENTIALS = false;
    } else {
      conf.WITH_CREDENTIALS = true;
    }

    this.client = new Gen.AptosGeneratedClient(conf);
  }

  /**
   * Queries an Aptos account by address
   * @param accountAddress Hex-encoded 32 byte Aptos account address
   * @returns Core account resource, used for identifying account and transaction execution
   * @example An example of the returned account
   * ```
   * {
   *    sequence_number: "1",
   *    authentication_key: "0x5307b5f4bc67829097a8ba9b43dba3b88261eeccd1f709d9bde240fc100fbb69"
   * }
   * ```
   */
  @parseApiError
  async getAccount(accountAddress: MaybeHexString): Promise<Gen.AccountData> {
    return this.client.accounts.getAccount(HexString.ensure(accountAddress).hex());
  }

  /**
   * Queries transactions sent by given account
   * @param accountAddress Hex-encoded 32 byte Aptos account address
   * @param query Optional pagination object
   * @param query.start The sequence number of the start transaction of the page. Default is 0.
   * @param query.limit The max number of transactions should be returned for the page. Default is 25.
   * @returns An array of on-chain transactions, sent by account
   */
  @parseApiError
  async getAccountTransactions(accountAddress: MaybeHexString, query?: PaginationArgs): Promise<Gen.Transaction[]> {
    return this.client.transactions.getAccountTransactions(
      HexString.ensure(accountAddress).hex(),
      query?.start?.toString(),
      query?.limit,
    );
  }

  /**
   * Queries modules associated with given account
   * @param accountAddress Hex-encoded 32 byte Aptos account address
   * @param query.ledgerVersion Specifies ledger version of transactions. By default latest version will be used
   * @returns Account modules array for a specific ledger version.
   * Module is represented by MoveModule interface. It contains module `bytecode` and `abi`,
   * which is JSON representation of a module
   */
  @parseApiError
  async getAccountModules(
    accountAddress: MaybeHexString,
    query?: { ledgerVersion?: AnyNumber },
  ): Promise<Gen.MoveModuleBytecode[]> {
    return this.client.accounts.getAccountModules(
      HexString.ensure(accountAddress).hex(),
      query?.ledgerVersion?.toString(),
    );
  }

  /**
   * Queries module associated with given account by module name
   * @param accountAddress Hex-encoded 32 byte Aptos account address
   * @param moduleName The name of the module
   * @param query.ledgerVersion Specifies ledger version of transactions. By default latest version will be used
   * @returns Specified module.
   * Module is represented by MoveModule interface. It contains module `bytecode` and `abi`,
   * which JSON representation of a module
   */
  @parseApiError
  async getAccountModule(
    accountAddress: MaybeHexString,
    moduleName: string,
    query?: { ledgerVersion?: AnyNumber },
  ): Promise<Gen.MoveModuleBytecode> {
    return this.client.accounts.getAccountModule(
      HexString.ensure(accountAddress).hex(),
      moduleName,
      query?.ledgerVersion?.toString(),
    );
  }

  /**
   * Queries all resources associated with given account
   * @param accountAddress Hex-encoded 32 byte Aptos account address
   * @param query.ledgerVersion Specifies ledger version of transactions. By default latest version will be used
   * @returns Account resources for a specific ledger version
   */
  @parseApiError
  async getAccountResources(
    accountAddress: MaybeHexString,
    query?: { ledgerVersion?: AnyNumber },
  ): Promise<Gen.MoveResource[]> {
    return this.client.accounts.getAccountResources(
      HexString.ensure(accountAddress).hex(),
      query?.ledgerVersion?.toString(),
    );
  }

  /**
   * Queries resource associated with given account by resource type
   * @param accountAddress Hex-encoded 32 byte Aptos account address
   * @param resourceType String representation of an on-chain Move struct type
   * @param query.ledgerVersion Specifies ledger version of transactions. By default latest version will be used
   * @returns Account resource of specified type and ledger version
   * @example An example of an account resource
   * ```
   * {
   *    type: "0x1::AptosAccount::Coin",
   *    data: { value: 6 }
   * }
   * ```
   */
  @parseApiError
  async getAccountResource(
    accountAddress: MaybeHexString,
    resourceType: Gen.MoveStructTag,
    query?: { ledgerVersion?: AnyNumber },
  ): Promise<Gen.MoveResource> {
    return this.client.accounts.getAccountResource(
      HexString.ensure(accountAddress).hex(),
      resourceType,
      query?.ledgerVersion?.toString(),
    );
  }

  /** Generates a signed transaction that can be submitted to the chain for execution. */
  static generateBCSTransaction(accountFrom: AptosAccount, rawTxn: TxnBuilderTypes.RawTransaction): Uint8Array {
    const txnBuilder = new TransactionBuilderEd25519((signingMessage: TxnBuilderTypes.SigningMessage) => {
      // @ts-ignore
      const sigHexStr = accountFrom.signBuffer(signingMessage);
      return new TxnBuilderTypes.Ed25519Signature(sigHexStr.toUint8Array());
    }, accountFrom.pubKey().toUint8Array());

    return txnBuilder.sign(rawTxn);
  }

  /**
   * Note: Unless you have a specific reason for using this, it'll probably be simpler
   * to use `simulateTransaction`.
   *
   * Generates a BCS transaction that can be submitted to the chain for simulation.
   *
   * @param accountFrom The account that will be used to send the transaction
   * for simulation.
   * @param rawTxn The raw transaction to be simulated, likely created by calling
   * the `generateTransaction` function.
   * @returns The BCS encoded signed transaction, which you should then pass into
   * the `submitBCSSimulation` function.
   */
  static generateBCSSimulation(accountFrom: AptosAccount, rawTxn: TxnBuilderTypes.RawTransaction): Uint8Array {
    // eslint-disable-next-line @typescript-eslint/no-unused-vars
    const txnBuilder = new TransactionBuilderEd25519((_signingMessage: TxnBuilderTypes.SigningMessage) => {
      // @ts-ignore
      const invalidSigBytes = new Uint8Array(64);
      return new TxnBuilderTypes.Ed25519Signature(invalidSigBytes);
    }, accountFrom.pubKey().toUint8Array());

    return txnBuilder.sign(rawTxn);
  }

  /** Generates a transaction request that can be submitted to produce a raw transaction that
   * can be signed, which upon being signed can be submitted to the blockchain
   * @param sender Hex-encoded 32 byte Aptos account address of transaction sender
   * @param payload Transaction payload. It depends on transaction type you want to send
   * @param options Options allow to overwrite default transaction options.
   * @returns A transaction object
   */
  async generateTransaction(
    sender: MaybeHexString,
    payload: Gen.EntryFunctionPayload,
    options?: Partial<Gen.SubmitTransactionRequest>,
  ): Promise<TxnBuilderTypes.RawTransaction> {
    const config: RemoteABIBuilderConfig = { sender };
    if (options?.sequence_number) {
      config.sequenceNumber = options.sequence_number;
    }

    if (options?.gas_unit_price) {
      config.gasUnitPrice = options.gas_unit_price;
    }

    if (options?.max_gas_amount) {
      config.maxGasAmount = options.max_gas_amount;
    }

    if (options?.expiration_timestamp_secs) {
      const timestamp = Number.parseInt(options.expiration_timestamp_secs, 10);
      config.expSecFromNow = timestamp - Math.floor(Date.now() / 1000);
    }

    const builder = new TransactionBuilderRemoteABI(this, config);
    return builder.build(payload.function, payload.type_arguments, payload.arguments);
  }

  /** Converts a transaction request produced by `generateTransaction` into a properly
   * signed transaction, which can then be submitted to the blockchain
   * @param accountFrom AptosAccount of transaction sender
   * @param rawTransaction A raw transaction generated by `generateTransaction` method
   * @returns A transaction, signed with sender account
   */
  // eslint-disable-next-line class-methods-use-this
  async signTransaction(
    accountFrom: AptosAccount,
    rawTransaction: TxnBuilderTypes.RawTransaction,
  ): Promise<Uint8Array> {
    return Promise.resolve(AptosClient.generateBCSTransaction(accountFrom, rawTransaction));
  }

  /**
   * Event types are globally identifiable by an account `address` and
   * monotonically increasing `creation_number`, one per event type emitted
   * to the given account. This API returns events corresponding to that
   * that event type.
   * @param address Hex-encoded 32 byte Aptos account, with or without a `0x` prefix,
   * for which events are queried. This refers to the account that events were emitted
   * to, not the account hosting the move module that emits that event type.
   * @param creationNumber Creation number corresponding to the event type.
   * @returns Array of events assotiated with the given account and creation number.
   */
  @parseApiError
  async getEventsByCreationNumber(
    address: MaybeHexString,
    creationNumber: AnyNumber | string,
    query?: PaginationArgs,
  ): Promise<Gen.Event[]> {
    return this.client.events.getEventsByCreationNumber(
      HexString.ensure(address).hex(),
      creationNumber.toString(),
      query?.start?.toString(),
      query?.limit,
    );
  }

  /**
   * This API uses the given account `address`, `eventHandle`, and `fieldName`
   * to build a key that can globally identify an event types. It then uses this
   * key to return events emitted to the given account matching that event type.
   * @param address Hex-encoded 32 byte Aptos account, with or without a `0x` prefix,
   * for which events are queried. This refers to the account that events were emitted
   * to, not the account hosting the move module that emits that event type.
   * @param eventHandleStruct String representation of an on-chain Move struct type.
   * (e.g. `0x1::Coin::CoinStore<0x1::aptos_coin::AptosCoin>`)
   * @param fieldName The field name of the EventHandle in the struct
   * @param query Optional query object
   * @param query.start The start sequence number in the EVENT STREAM, defaulting to the latest event.
   * The events are returned in the reverse order of sequence number
   * @param query.limit The number of events to be returned for the page default is 5
   * @returns Array of events
   */
  @parseApiError
  async getEventsByEventHandle(
    address: MaybeHexString,
    eventHandleStruct: Gen.MoveStructTag,
    fieldName: string,
    query?: PaginationArgs,
  ): Promise<Gen.Event[]> {
    return this.client.events.getEventsByEventHandle(
      HexString.ensure(address).hex(),
      eventHandleStruct,
      fieldName,
      query?.start?.toString(),
      query?.limit,
    );
  }

  /**
   * Submits a signed transaction to the transaction endpoint.
   * @param signedTxn A transaction, signed by `signTransaction` method
   * @returns Transaction that is accepted and submitted to mempool
   */
  async submitTransaction(signedTxn: Uint8Array): Promise<Gen.PendingTransaction> {
    return this.submitSignedBCSTransaction(signedTxn);
  }

  /**
   * Generates and submits a transaction to the transaction simulation
   * endpoint. For this we generate a transaction with a fake signature.
   *
   * @param accountFrom The account that will be used to send the transaction
   * for simulation.
   * @param rawTransaction The raw transaction to be simulated, likely created
   * by calling the `generateTransaction` function.
   * @param query.estimateGasUnitPrice If set to true, the gas unit price in the
   * transaction will be ignored and the estimated value will be used.
   * @param query.estimateMaxGasAmount If set to true, the max gas value in the
   * transaction will be ignored and the maximum possible gas will be used.
   * @returns The BCS encoded signed transaction, which you should then provide
   *
   */
  async simulateTransaction(
    accountFrom: AptosAccount,
    rawTransaction: TxnBuilderTypes.RawTransaction,
    query?: { estimateGasUnitPrice?: boolean; estimateMaxGasAmount?: boolean },
  ): Promise<Gen.UserTransaction[]> {
    const signedTxn = AptosClient.generateBCSSimulation(accountFrom, rawTransaction);
    return this.submitBCSSimulation(signedTxn, query);
  }

  /**
   * Submits a signed transaction to the endpoint that takes BCS payload
   *
   * @param signedTxn A BCS transaction representation
   * @returns Transaction that is accepted and submitted to mempool
   */
  @parseApiError
  async submitSignedBCSTransaction(signedTxn: Uint8Array): Promise<Gen.PendingTransaction> {
    // Need to construct a customized post request for transactions in BCS payload
    return this.client.request.request<Gen.PendingTransaction>({
      url: "/transactions",
      method: "POST",
      body: signedTxn,
      mediaType: "application/x.aptos.signed_transaction+bcs",
    });
  }

  /**
   * Submits the BCS serialization of a signed transaction to the simulation endpoint.
   *
   * @param bcsBody The output of `generateBCSSimulation`.
   * @param query?.estimateGasUnitPrice If set to true, the gas unit price in the
   * transaction will be ignored and the estimated value will be used.
   * @param query?.estimateMaxGasAmount If set to true, the max gas value in the
   * transaction will be ignored and the maximum possible gas will be used.
   * @returns Simulation result in the form of UserTransaction.
   */
  @parseApiError
  async submitBCSSimulation(
    bcsBody: Uint8Array,
    query?: { estimateGasUnitPrice?: boolean; estimateMaxGasAmount?: boolean },
  ): Promise<Gen.UserTransaction[]> {
    // Need to construct a customized post request for transactions in BCS payload.
    const queryParams = {
      estimate_gas_unit_price: query?.estimateGasUnitPrice ?? false,
      estimate_max_gas_amount: query?.estimateMaxGasAmount ?? false,
    };
    return this.client.request.request<Gen.UserTransaction[]>({
      url: "/transactions/simulate",
      query: queryParams,
      method: "POST",
      body: bcsBody,
      mediaType: "application/x.aptos.signed_transaction+bcs",
    });
  }

  /**
   * Queries on-chain transactions
   * @param query Optional pagination object
   * @param query.start The start transaction version of the page. Default is the latest ledger version
   * @param query.limit The max number of transactions should be returned for the page. Default is 25
   * @returns Array of on-chain transactions
   */
  @parseApiError
  async getTransactions(query?: PaginationArgs): Promise<Gen.Transaction[]> {
    return this.client.transactions.getTransactions(query?.start?.toString(), query?.limit);
  }

  /**
   * @param txnHash - Transaction hash should be hex-encoded bytes string with 0x prefix.
   * @returns Transaction from mempool or on-chain transaction
   */
  @parseApiError
  async getTransactionByHash(txnHash: string): Promise<Gen.Transaction> {
    return this.client.transactions.getTransactionByHash(txnHash);
  }

  /**
   * @param txnVersion - Transaction version is an uint64 number.
   * @returns Transaction from mempool or on-chain transaction
   */
  @parseApiError
  async getTransactionByVersion(txnVersion: AnyNumber): Promise<Gen.Transaction> {
    return this.client.transactions.getTransactionByVersion(txnVersion.toString());
  }

  /**
   * Defines if specified transaction is currently in pending state
   * @param txnHash A hash of transaction
   *
   * To create a transaction hash:
   *
   * 1. Create hash message bytes: "Aptos::Transaction" bytes + BCS bytes of Transaction.
   * 2. Apply hash algorithm SHA3-256 to the hash message bytes.
   * 3. Hex-encode the hash bytes with 0x prefix.
   *
   * @returns `true` if transaction is in pending state and `false` otherwise
   */
  async transactionPending(txnHash: string): Promise<boolean> {
    try {
      const response = await this.client.transactions.getTransactionByHash(txnHash);
      return response.type === "pending_transaction";
    } catch (e: any) {
      if (e?.status === 404) {
        return true;
      }
      throw e;
    }
  }

  /**
   * Wait for a transaction to move past pending state.
   *
   * There are 4 possible outcomes:
   * 1. Transaction is processed and successfully committed to the blockchain.
   * 2. Transaction is rejected for some reason, and is therefore not committed
   *    to the blockchain.
   * 3. Transaction is committed but execution failed, meaning no changes were
   *    written to the blockchain state.
   * 4. Transaction is not processed within the specified timeout.
   *
   * In case 1, this function resolves with the transaction response returned
   * by the API.
   *
   * In case 2, the function will throw an ApiError, likely with an HTTP status
   * code indicating some problem with the request (e.g. 400).
   *
   * In case 3, if `checkSuccess` is false (the default), this function returns
   * the transaction response just like in case 1, in which the `success` field
   * will be false. If `checkSuccess` is true, it will instead throw a
   * FailedTransactionError.
   *
   * In case 4, this function throws a WaitForTransactionError.
   *
   * @param txnHash The hash of a transaction previously submitted to the blockchain.
   * @param extraArgs.timeoutSecs Timeout in seconds. Defaults to 20 seconds.
   * @param extraArgs.checkSuccess See above. Defaults to false.
   * @returns See above.
   *
   * @example
   * ```
   * const rawTransaction = await this.generateRawTransaction(sender.address(), payload, extraArgs);
   * const bcsTxn = AptosClient.generateBCSTransaction(sender, rawTransaction);
   * const pendingTransaction = await this.submitSignedBCSTransaction(bcsTxn);
   * const transasction = await this.aptosClient.waitForTransactionWithResult(pendingTransaction.hash);
   * ```
   */
  async waitForTransactionWithResult(
    txnHash: string,
    extraArgs?: { timeoutSecs?: number; checkSuccess?: boolean },
  ): Promise<Gen.Transaction> {
    const timeoutSecs = extraArgs?.timeoutSecs ?? DEFAULT_TXN_TIMEOUT_SEC;
    const checkSuccess = extraArgs?.checkSuccess ?? false;

    let isPending = true;
    let count = 0;
    let lastTxn: Gen.Transaction | undefined;
    while (isPending) {
      if (count >= timeoutSecs) {
        break;
      }
      try {
        // eslint-disable-next-line no-await-in-loop
        lastTxn = await this.client.transactions.getTransactionByHash(txnHash);
        isPending = lastTxn.type === "pending_transaction";
        if (!isPending) {
          break;
        }
      } catch (e) {
        // In short, this means we will retry if it was an ApiError and the code was 404 or 5xx.
        const isApiError = e instanceof Gen.ApiError;
        const isRequestError = isApiError && e.status !== 404 && e.status >= 400 && e.status < 500;
        if (!isApiError || isRequestError) {
          throw e;
        }
      }
      // eslint-disable-next-line no-await-in-loop
      await sleep(1000);
      count += 1;
    }

    // There is a chance that lastTxn is still undefined. Let's throw some error here
    if (lastTxn === undefined) {
      throw new Error(`Waiting for transaction ${txnHash} failed`);
    }

    if (isPending) {
      throw new WaitForTransactionError(
        `Waiting for transaction ${txnHash} timed out after ${timeoutSecs} seconds`,
        lastTxn,
      );
    }
    if (!checkSuccess) {
      return lastTxn;
    }
    if (!(lastTxn as any)?.success) {
      throw new FailedTransactionError(
        `Transaction ${txnHash} committed to the blockchain but execution failed`,
        lastTxn,
      );
    }
    return lastTxn;
  }

  /**
   * This function works the same as `waitForTransactionWithResult` except it
   * doesn't return the transaction in those cases, it returns nothing. For
   * more information, see the documentation for `waitForTransactionWithResult`.
   */
  async waitForTransaction(
    txnHash: string,
    extraArgs?: { timeoutSecs?: number; checkSuccess?: boolean },
  ): Promise<void> {
    await this.waitForTransactionWithResult(txnHash, extraArgs);
  }

  /**
   * Queries the latest ledger information
   * @returns Latest ledger information
   * @example Example of returned data
   * ```
   * {
   *   chain_id: 15,
   *   epoch: 6,
   *   ledgerVersion: "2235883",
   *   ledger_timestamp:"1654580922321826"
   * }
   * ```
   */
  @parseApiError
  async getLedgerInfo(): Promise<Gen.IndexResponse> {
    return this.client.general.getLedgerInfo();
  }

  /**
   * @returns Current chain id
   */
  @Memoize()
  async getChainId(): Promise<number> {
    const result = await this.getLedgerInfo();
    return result.chain_id;
  }

  /**
   * Gets a table item for a table identified by the handle and the key for the item.
   * Key and value types need to be passed in to help with key serialization and value deserialization.
   * @param handle A pointer to where that table is stored
   * @param data Object, that describes table item
   * @param data.key_type Move type of table key (e.g. `vector<u8>`)
   * @param data.value_type Move type of table value (e.g. `u64`)
   * @param data.key Value of table key
   * @returns Table item value rendered in JSON
   */
  @parseApiError
  async getTableItem(handle: string, data: Gen.TableItemRequest, query?: { ledgerVersion?: AnyNumber }): Promise<any> {
    const tableItem = await this.client.tables.getTableItem(handle, data, query?.ledgerVersion?.toString());
    return tableItem;
  }

  /**
   * Generates a raw transaction out of a transaction payload
   * @param accountFrom
   * @param payload
   * @param extraArgs
   * @returns
   */
  async generateRawTransaction(
    accountFrom: HexString,
    payload: TxnBuilderTypes.TransactionPayload,
<<<<<<< HEAD
    extraArgs?: { maxGasAmount?: Uint64; gasUnitPrice?: Uint64; expireTimestamp?: Uint64 },
=======
    extraArgs?: OptionalTransactionArgs,
>>>>>>> 0bea75d7
  ): Promise<TxnBuilderTypes.RawTransaction> {
    const [{ sequence_number: sequenceNumber }, chainId, { gas_estimate: gasEstimate }] = await Promise.all([
      this.getAccount(accountFrom),
      this.getChainId(),
      extraArgs?.gasUnitPrice ? Promise.resolve({ gas_estimate: extraArgs.gasUnitPrice }) : this.estimateGasPrice(),
    ]);

    const { maxGasAmount, gasUnitPrice, expireTimestamp } = {
      maxGasAmount: BigInt(DEFAULT_MAX_GAS_AMOUNT),
      gasUnitPrice: BigInt(gasEstimate),
      expireTimestamp: BigInt(Math.floor(Date.now() / 1000) + DEFAULT_TXN_EXP_SEC_FROM_NOW),
      ...extraArgs,
    };

    return new TxnBuilderTypes.RawTransaction(
      TxnBuilderTypes.AccountAddress.fromHex(accountFrom),
      BigInt(sequenceNumber),
      payload,
      maxGasAmount,
      gasUnitPrice,
      expireTimestamp,
      new TxnBuilderTypes.ChainId(chainId),
    );
  }

  /**
   * Helper for generating, signing, and submitting a transaction.
   *
   * @param sender AptosAccount of transaction sender.
   * @param payload Transaction payload.
   * @param extraArgs Extra args for building the transaction payload.
   * @returns The transaction response from the API.
   */
  async generateSignSubmitTransaction(
    sender: AptosAccount,
    payload: TxnBuilderTypes.TransactionPayload,
<<<<<<< HEAD
    extraArgs?: {
      maxGasAmount?: Uint64;
      gasUnitPrice?: Uint64;
      expireTimestamp?: Uint64;
    },
=======
    extraArgs?: OptionalTransactionArgs,
>>>>>>> 0bea75d7
  ): Promise<string> {
    // :!:>generateSignSubmitTransactionInner
    const rawTransaction = await this.generateRawTransaction(sender.address(), payload, extraArgs);
    const bcsTxn = AptosClient.generateBCSTransaction(sender, rawTransaction);
    const pendingTransaction = await this.submitSignedBCSTransaction(bcsTxn);
    return pendingTransaction.hash;
    // <:!:generateSignSubmitTransactionInner
  }

  /**
   * Publishes a move package. `packageMetadata` and `modules` can be generated with command
   * `aptos move compile --save-metadata [ --included-artifacts=<...> ]`.
   * @param sender
   * @param packageMetadata package metadata bytes
   * @param modules bytecodes of modules
   * @param extraArgs
   * @returns Transaction hash
   */
  async publishPackage(
    sender: AptosAccount,
    packageMetadata: Bytes,
    modules: Seq<TxnBuilderTypes.Module>,
<<<<<<< HEAD
    extraArgs?: {
      maxGasAmount?: Uint64;
      gasUnitPrice?: Uint64;
      expireTimestamp?: Uint64;
    },
=======
    extraArgs?: OptionalTransactionArgs,
>>>>>>> 0bea75d7
  ): Promise<string> {
    const codeSerializer = new Serializer();
    serializeVector(modules, codeSerializer);

    const payload = new TxnBuilderTypes.TransactionPayloadEntryFunction(
      TxnBuilderTypes.EntryFunction.natural(
        "0x1::code",
        "publish_package_txn",
        [],
        [bcsSerializeBytes(packageMetadata), codeSerializer.getBytes()],
      ),
    );

    return this.generateSignSubmitTransaction(sender, payload, extraArgs);
  }

  /**
   * Helper for generating, submitting, and waiting for a transaction, and then
   * checking whether it was committed successfully. Under the hood this is just
   * `generateSignSubmitTransaction` and then `waitForTransactionWithResult`, see
   * those for information about the return / error semantics of this function.
   */
  async generateSignSubmitWaitForTransaction(
    sender: AptosAccount,
    payload: TxnBuilderTypes.TransactionPayload,
<<<<<<< HEAD
    extraArgs?: {
      maxGasAmount?: Uint64;
      gasUnitPrice?: Uint64;
      expireTimestamp?: Uint64;
=======
    extraArgs?: OptionalTransactionArgs & {
>>>>>>> 0bea75d7
      checkSuccess?: boolean;
      timeoutSecs?: number;
    },
  ): Promise<Gen.Transaction> {
    const txnHash = await this.generateSignSubmitTransaction(sender, payload, extraArgs);
    return this.waitForTransactionWithResult(txnHash, extraArgs);
  }

  @parseApiError
  @Memoize({
    ttlMs: 5 * 60 * 1000, // cache result for 5min
    tags: ["gas_estimates"],
  })
  async estimateGasPrice(): Promise<Gen.GasEstimation> {
    return this.client.transactions.estimateGasPrice();
  }

  @parseApiError
  async estimateMaxGasAmount(forAccount: MaybeHexString): Promise<Uint64> {
    // Only Aptos utility coin is accepted as gas
    const typeTag = `0x1::coin::CoinStore<${APTOS_COIN}>`;

    const [{ gas_estimate: gasUnitPrice }, resources] = await Promise.all([
      this.estimateGasPrice(),
      this.getAccountResources(forAccount),
    ]);

    const accountResource = resources.find((r) => r.type === typeTag);
    const balance = BigInt((accountResource!.data as any).coin.value);
    return balance / BigInt(gasUnitPrice);
  }

  /**
   * Rotate an account's auth key. After rotation, only the new private key can be used to sign txns for
   * the account.
   * WARNING: You must create a new instance of AptosAccount after using this function.
   * @param forAccount Account of which the auth key will be rotated
   * @param toPrivateKeyBytes New private key
   * @param extraArgs Extra args for building the transaction payload.
   * @returns PendingTransaction
   */
  async rotateAuthKeyEd25519(
    forAccount: AptosAccount,
    toPrivateKeyBytes: Uint8Array,
<<<<<<< HEAD
    extraArgs?: {
      maxGasAmount?: Uint64;
      gasUnitPrice?: Uint64;
      expireTimestamp?: Uint64;
    },
=======
    extraArgs?: OptionalTransactionArgs,
>>>>>>> 0bea75d7
  ): Promise<Gen.PendingTransaction> {
    const { sequence_number: sequenceNumber, authentication_key: authKey } = await this.getAccount(
      forAccount.address(),
    );

    const helperAccount = new AptosAccount(toPrivateKeyBytes);

    const challenge = new TxnBuilderTypes.RotationProofChallenge(
      TxnBuilderTypes.AccountAddress.CORE_CODE_ADDRESS,
      "account",
      "RotationProofChallenge",
      BigInt(sequenceNumber),
      TxnBuilderTypes.AccountAddress.fromHex(forAccount.address()),
      new TxnBuilderTypes.AccountAddress(new HexString(authKey).toUint8Array()),
      helperAccount.pubKey().toUint8Array(),
    );

    const challengeHex = HexString.fromUint8Array(bcsToBytes(challenge));

    const proofSignedByCurrentPrivateKey = forAccount.signHexString(challengeHex);

    const proofSignedByNewPrivateKey = helperAccount.signHexString(challengeHex);

    const payload = new TxnBuilderTypes.TransactionPayloadEntryFunction(
      TxnBuilderTypes.EntryFunction.natural(
        "0x1::account",
        "rotate_authentication_key",
        [],
        [
          bcsSerializeU8(0), // ed25519 scheme
          bcsSerializeBytes(forAccount.pubKey().toUint8Array()),
          bcsSerializeU8(0), // ed25519 scheme
          bcsSerializeBytes(helperAccount.pubKey().toUint8Array()),
          bcsSerializeBytes(proofSignedByCurrentPrivateKey.toUint8Array()),
          bcsSerializeBytes(proofSignedByNewPrivateKey.toUint8Array()),
        ],
      ),
    );

    const rawTransaction = await this.generateRawTransaction(forAccount.address(), payload, extraArgs);
    const bcsTxn = AptosClient.generateBCSTransaction(forAccount, rawTransaction);
    return this.submitSignedBCSTransaction(bcsTxn);
  }

  /**
   * Lookup the original address by the current derived address
   * @param addressOrAuthKey
   * @returns original address
   */
  async lookupOriginalAddress(addressOrAuthKey: MaybeHexString): Promise<HexString> {
    const resource = await this.getAccountResource("0x1", "0x1::account::OriginatingAddress");

    const {
      address_map: { handle },
    } = resource.data as any;

    const origAddress = await this.getTableItem(handle, {
      key_type: "address",
      value_type: "address",
      key: HexString.ensure(addressOrAuthKey).hex(),
    });

    return new HexString(origAddress);
  }

  /**
   * Get block by height
   *
   * @param blockHeight Block height to lookup.  Starts at 0
   * @param withTransactions If set to true, include all transactions in the block
   *
   * @returns Block
   */
  @parseApiError
  async getBlockByHeight(blockHeight: number, withTransactions?: boolean): Promise<Gen.Block> {
    return this.client.blocks.getBlockByHeight(blockHeight, withTransactions);
  }

  /**
   * Get block by block transaction version
   *
   * @param version Ledger version to lookup block information for
   * @param withTransactions If set to true, include all transactions in the block
   *
   * @returns Block
   */
  @parseApiError
  async getBlockByVersion(version: number, withTransactions?: boolean): Promise<Gen.Block> {
    return this.client.blocks.getBlockByVersion(version, withTransactions);
  }

  // eslint-disable-next-line class-methods-use-this
  clearCache(tags: string[]) {
    clear(tags);
  }
}

export class ApiError extends Error {
  constructor(
    public readonly status: number,
    public readonly message: string,
    public readonly errorCode?: string,
    public readonly vmErrorCode?: string,
  ) {
    super(message);
  }
}

/**
 * This error is used by `waitForTransactionWithResult` when waiting for a
 * transaction times out.
 */
export class WaitForTransactionError extends Error {
  public readonly lastSubmittedTransaction: Gen.Transaction | undefined;

  constructor(message: string, lastSubmittedTransaction: Gen.Transaction | undefined) {
    super(message);
    this.lastSubmittedTransaction = lastSubmittedTransaction;
  }
}

/**
 * This error is used by `waitForTransactionWithResult` if `checkSuccess` is true.
 * See that function for more information.
 */
export class FailedTransactionError extends Error {
  public readonly transaction: Gen.Transaction;

  constructor(message: string, transaction: Gen.Transaction) {
    super(message);
    this.transaction = transaction;
  }
}

/**
 * Creates a decorator to parse Gen.ApiError and return a wrapped error that is more developer friendly
 */
function parseApiError(target: unknown, propertyKey: string, descriptor: PropertyDescriptor) {
  const childFunction = descriptor.value;
  // eslint-disable-next-line no-param-reassign
  descriptor.value = async function wrapper(...args: any[]) {
    try {
      // We need to explicitly await here so that the function is called and
      // potentially throws an error. If we just return without awaiting, the
      // promise is returned directly and the catch block cannot trigger.
      const res = await childFunction.apply(this, [...args]);
      return res;
    } catch (e) {
      if (e instanceof Gen.ApiError) {
        throw new ApiError(
          e.status,
          JSON.stringify({ message: e.message, ...e.body }),
          e.body?.error_code,
          e.body?.vm_error_code,
        );
      }
      throw e;
    }
  };
  return descriptor;
}<|MERGE_RESOLUTION|>--- conflicted
+++ resolved
@@ -2,9 +2,6 @@
 // SPDX-License-Identifier: Apache-2.0
 
 import { HexString, MaybeHexString } from "./hex_string";
-<<<<<<< HEAD
-import { fixNodeUrl, Memoize, sleep } from "./utils";
-=======
 import {
   clear,
   DEFAULT_TXN_EXP_SEC_FROM_NOW,
@@ -15,7 +12,6 @@
   sleep,
   APTOS_COIN,
 } from "./utils";
->>>>>>> 0bea75d7
 import { AptosAccount } from "./aptos_account";
 import * as Gen from "./generated/index";
 import {
@@ -24,9 +20,6 @@
   TransactionBuilderRemoteABI,
   RemoteABIBuilderConfig,
 } from "./transaction_builder";
-<<<<<<< HEAD
-import { bcsSerializeBytes, bcsSerializeU8, bcsToBytes, Bytes, Seq, Serializer, serializeVector, Uint64 } from "./bcs";
-=======
 import {
   bcsSerializeBytes,
   bcsSerializeU8,
@@ -49,7 +42,6 @@
   start?: AnyNumber;
   limit?: number;
 }
->>>>>>> 0bea75d7
 
 /**
  * Provides methods for retrieving data from Aptos node.
@@ -644,11 +636,7 @@
   async generateRawTransaction(
     accountFrom: HexString,
     payload: TxnBuilderTypes.TransactionPayload,
-<<<<<<< HEAD
-    extraArgs?: { maxGasAmount?: Uint64; gasUnitPrice?: Uint64; expireTimestamp?: Uint64 },
-=======
     extraArgs?: OptionalTransactionArgs,
->>>>>>> 0bea75d7
   ): Promise<TxnBuilderTypes.RawTransaction> {
     const [{ sequence_number: sequenceNumber }, chainId, { gas_estimate: gasEstimate }] = await Promise.all([
       this.getAccount(accountFrom),
@@ -685,15 +673,7 @@
   async generateSignSubmitTransaction(
     sender: AptosAccount,
     payload: TxnBuilderTypes.TransactionPayload,
-<<<<<<< HEAD
-    extraArgs?: {
-      maxGasAmount?: Uint64;
-      gasUnitPrice?: Uint64;
-      expireTimestamp?: Uint64;
-    },
-=======
     extraArgs?: OptionalTransactionArgs,
->>>>>>> 0bea75d7
   ): Promise<string> {
     // :!:>generateSignSubmitTransactionInner
     const rawTransaction = await this.generateRawTransaction(sender.address(), payload, extraArgs);
@@ -716,15 +696,7 @@
     sender: AptosAccount,
     packageMetadata: Bytes,
     modules: Seq<TxnBuilderTypes.Module>,
-<<<<<<< HEAD
-    extraArgs?: {
-      maxGasAmount?: Uint64;
-      gasUnitPrice?: Uint64;
-      expireTimestamp?: Uint64;
-    },
-=======
     extraArgs?: OptionalTransactionArgs,
->>>>>>> 0bea75d7
   ): Promise<string> {
     const codeSerializer = new Serializer();
     serializeVector(modules, codeSerializer);
@@ -750,14 +722,7 @@
   async generateSignSubmitWaitForTransaction(
     sender: AptosAccount,
     payload: TxnBuilderTypes.TransactionPayload,
-<<<<<<< HEAD
-    extraArgs?: {
-      maxGasAmount?: Uint64;
-      gasUnitPrice?: Uint64;
-      expireTimestamp?: Uint64;
-=======
     extraArgs?: OptionalTransactionArgs & {
->>>>>>> 0bea75d7
       checkSuccess?: boolean;
       timeoutSecs?: number;
     },
@@ -802,15 +767,7 @@
   async rotateAuthKeyEd25519(
     forAccount: AptosAccount,
     toPrivateKeyBytes: Uint8Array,
-<<<<<<< HEAD
-    extraArgs?: {
-      maxGasAmount?: Uint64;
-      gasUnitPrice?: Uint64;
-      expireTimestamp?: Uint64;
-    },
-=======
     extraArgs?: OptionalTransactionArgs,
->>>>>>> 0bea75d7
   ): Promise<Gen.PendingTransaction> {
     const { sequence_number: sequenceNumber, authentication_key: authKey } = await this.getAccount(
       forAccount.address(),
