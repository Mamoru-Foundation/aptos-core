// Copyright (c) Aptos
// SPDX-License-Identifier: Apache-2.0

<<<<<<< HEAD
import sha3 from "js-sha3";
=======
import { sha3_256 as sha3Hash } from "@noble/hashes/sha3";
>>>>>>> 0bea75d7
import {
  Ed25519PublicKey,
  Ed25519Signature,
  MultiEd25519PublicKey,
  MultiEd25519Signature,
  RawTransaction,
  SignedTransaction,
  TransactionAuthenticatorEd25519,
  TransactionAuthenticatorMultiEd25519,
  SigningMessage,
  MultiAgentRawTransaction,
  AccountAddress,
  EntryFunction,
  Identifier,
  ChainId,
  Script,
  TransactionPayload,
  TransactionArgument,
  TransactionPayloadEntryFunction,
  TransactionPayloadScript,
  ModuleId,
} from "../aptos_types";
import { bcsToBytes, Bytes, Deserializer, Serializer, Uint64, Uint8 } from "../bcs";
import { ArgumentABI, EntryFunctionABI, ScriptABI, TransactionScriptABI, TypeArgumentABI } from "../aptos_types/abi";
import { HexString, MaybeHexString } from "../hex_string";
import { argToTransactionArgument, TypeTagParser, serializeArg } from "./builder_utils";
import * as Gen from "../generated/index";
<<<<<<< HEAD
import { MemoizeExpiring } from "../utils";
=======
import { DEFAULT_TXN_EXP_SEC_FROM_NOW, DEFAULT_MAX_GAS_AMOUNT, MemoizeExpiring } from "../utils";
>>>>>>> 0bea75d7

export { TypeTagParser } from "./builder_utils";

const RAW_TRANSACTION_SALT = "APTOS::RawTransaction";
const RAW_TRANSACTION_WITH_DATA_SALT = "APTOS::RawTransactionWithData";

type AnyRawTransaction = RawTransaction | MultiAgentRawTransaction;

/**
 * Function that takes in a Signing Message (serialized raw transaction)
 *  and returns a signature
 */
export type SigningFn = (txn: SigningMessage) => Ed25519Signature | MultiEd25519Signature;

export class TransactionBuilder<F extends SigningFn> {
  protected readonly signingFunction: F;

  constructor(signingFunction: F, public readonly rawTxnBuilder?: TransactionBuilderABI) {
    this.signingFunction = signingFunction;
  }

  /**
   * Builds a RawTransaction. Relays the call to TransactionBuilderABI.build
   * @param func
   * @param ty_tags
   * @param args
   */
  build(func: string, ty_tags: string[], args: any[]): RawTransaction {
    if (!this.rawTxnBuilder) {
      throw new Error("this.rawTxnBuilder doesn't exist.");
    }

    return this.rawTxnBuilder.build(func, ty_tags, args);
  }

  /** Generates a Signing Message out of a raw transaction. */
  static getSigningMessage(rawTxn: AnyRawTransaction): SigningMessage {
    const hash = sha3Hash.create();
    if (rawTxn instanceof RawTransaction) {
      hash.update(RAW_TRANSACTION_SALT);
    } else if (rawTxn instanceof MultiAgentRawTransaction) {
      hash.update(RAW_TRANSACTION_WITH_DATA_SALT);
    } else {
      throw new Error("Unknown transaction type.");
    }

    const prefix = hash.digest();

    const body = bcsToBytes(rawTxn);

    const mergedArray = new Uint8Array(prefix.length + body.length);
    mergedArray.set(prefix);
    mergedArray.set(body, prefix.length);

    return mergedArray;
  }
}

/**
 * Provides signing method for signing a raw transaction with single public key.
 */
export class TransactionBuilderEd25519 extends TransactionBuilder<SigningFn> {
  private readonly publicKey: Uint8Array;

  constructor(signingFunction: SigningFn, publicKey: Uint8Array, rawTxnBuilder?: TransactionBuilderABI) {
    super(signingFunction, rawTxnBuilder);
    this.publicKey = publicKey;
  }

  rawToSigned(rawTxn: RawTransaction): SignedTransaction {
    const signingMessage = TransactionBuilder.getSigningMessage(rawTxn);
    const signature = this.signingFunction(signingMessage);

    const authenticator = new TransactionAuthenticatorEd25519(
      new Ed25519PublicKey(this.publicKey),
      signature as Ed25519Signature,
    );

    return new SignedTransaction(rawTxn, authenticator);
  }

  /** Signs a raw transaction and returns a bcs serialized transaction. */
  sign(rawTxn: RawTransaction): Bytes {
    return bcsToBytes(this.rawToSigned(rawTxn));
  }
}

/**
 * Provides signing method for signing a raw transaction with multisig public key.
 */
export class TransactionBuilderMultiEd25519 extends TransactionBuilder<SigningFn> {
  private readonly publicKey: MultiEd25519PublicKey;

  constructor(signingFunction: SigningFn, publicKey: MultiEd25519PublicKey) {
    super(signingFunction);
    this.publicKey = publicKey;
  }

  rawToSigned(rawTxn: RawTransaction): SignedTransaction {
    const signingMessage = TransactionBuilder.getSigningMessage(rawTxn);
    const signature = this.signingFunction(signingMessage);

    const authenticator = new TransactionAuthenticatorMultiEd25519(this.publicKey, signature as MultiEd25519Signature);

    return new SignedTransaction(rawTxn, authenticator);
  }

  /** Signs a raw transaction and returns a bcs serialized transaction. */
  sign(rawTxn: RawTransaction): Bytes {
    return bcsToBytes(this.rawToSigned(rawTxn));
  }
}

/**
 * Config for creating raw transactions.
 */
interface ABIBuilderConfig {
  sender: MaybeHexString | AccountAddress;
  sequenceNumber: Uint64 | string;
  gasUnitPrice: Uint64 | string;
  maxGasAmount?: Uint64 | string;
  expSecFromNow?: number | string;
  chainId: Uint8 | string;
}

/**
 * Builds raw transactions based on ABI
 */
export class TransactionBuilderABI {
  private readonly abiMap: Map<string, ScriptABI>;

  private readonly builderConfig: Partial<ABIBuilderConfig>;

  /**
   * Constructs a TransactionBuilderABI instance
   * @param abis List of binary ABIs.
   * @param builderConfig Configs for creating a raw transaction.
   */
  constructor(abis: Bytes[], builderConfig?: ABIBuilderConfig) {
    this.abiMap = new Map<string, ScriptABI>();

    abis.forEach((abi) => {
      const deserializer = new Deserializer(abi);
      const scriptABI = ScriptABI.deserialize(deserializer);
      let k: string;
      if (scriptABI instanceof EntryFunctionABI) {
        const funcABI = scriptABI as EntryFunctionABI;
        const { address: addr, name: moduleName } = funcABI.module_name;
        k = `${HexString.fromUint8Array(addr.address).toShortString()}::${moduleName.value}::${funcABI.name}`;
      } else {
        const funcABI = scriptABI as TransactionScriptABI;
        k = funcABI.name;
      }

      if (this.abiMap.has(k)) {
        throw new Error("Found conflicting ABI interfaces");
      }

      this.abiMap.set(k, scriptABI);
    });

    this.builderConfig = {
      maxGasAmount: BigInt(DEFAULT_MAX_GAS_AMOUNT),
      expSecFromNow: DEFAULT_TXN_EXP_SEC_FROM_NOW,
      ...builderConfig,
    };
  }

  private static toBCSArgs(abiArgs: any[], args: any[]): Bytes[] {
    if (abiArgs.length !== args.length) {
      throw new Error("Wrong number of args provided.");
    }

    return args.map((arg, i) => {
      const serializer = new Serializer();
      serializeArg(arg, abiArgs[i].type_tag, serializer);
      return serializer.getBytes();
    });
  }

  private static toTransactionArguments(abiArgs: any[], args: any[]): TransactionArgument[] {
    if (abiArgs.length !== args.length) {
      throw new Error("Wrong number of args provided.");
    }

    return args.map((arg, i) => argToTransactionArgument(arg, abiArgs[i].type_tag));
  }

  setSequenceNumber(seqNumber: Uint64 | string) {
    this.builderConfig.sequenceNumber = BigInt(seqNumber);
  }

  /**
   * Builds a TransactionPayload. For dApps, chain ID and account sequence numbers are only known to the wallet.
   * Instead of building a RawTransaction (requires chainID and sequenceNumber), dApps can build a TransactionPayload
   * and pass the payload to the wallet for signing and sending.
   * @param func Fully qualified func names, e.g. 0x1::Coin::transfer
   * @param ty_tags TypeTag strings
   * @param args Function arguments
   * @returns TransactionPayload
   */
  buildTransactionPayload(func: string, ty_tags: string[], args: any[]): TransactionPayload {
    const typeTags = ty_tags.map((ty_arg) => new TypeTagParser(ty_arg).parseTypeTag());

    let payload: TransactionPayload;

    if (!this.abiMap.has(func)) {
      throw new Error(`Cannot find function: ${func}`);
    }

    const scriptABI = this.abiMap.get(func);

    if (scriptABI instanceof EntryFunctionABI) {
      const funcABI = scriptABI as EntryFunctionABI;
      const bcsArgs = TransactionBuilderABI.toBCSArgs(funcABI.args, args);
      payload = new TransactionPayloadEntryFunction(
        new EntryFunction(funcABI.module_name, new Identifier(funcABI.name), typeTags, bcsArgs),
      );
    } else if (scriptABI instanceof TransactionScriptABI) {
      const funcABI = scriptABI as TransactionScriptABI;
      const scriptArgs = TransactionBuilderABI.toTransactionArguments(funcABI.args, args);

      payload = new TransactionPayloadScript(new Script(funcABI.code, typeTags, scriptArgs));
    } else {
      /* istanbul ignore next */
      throw new Error("Unknown ABI format.");
    }

    return payload;
  }

  /**
   * Builds a RawTransaction
   * @param func Fully qualified func names, e.g. 0x1::Coin::transfer
   * @param ty_tags TypeTag strings.
   * @example Below are valid value examples
   * ```
   * // Structs are in format `AccountAddress::ModuleName::StructName`
   * 0x1::aptos_coin::AptosCoin
   * // Vectors are in format `vector<other_tag_string>`
   * vector<0x1::aptos_coin::AptosCoin>
   * bool
   * u8
   * u64
   * u128
   * address
   * ```
   * @param args Function arguments
   * @returns RawTransaction
   */
  build(func: string, ty_tags: string[], args: any[]): RawTransaction {
    const { sender, sequenceNumber, gasUnitPrice, maxGasAmount, expSecFromNow, chainId } = this.builderConfig;

    if (!gasUnitPrice) {
      throw new Error("No gasUnitPrice provided.");
    }

    const senderAccount = sender instanceof AccountAddress ? sender : AccountAddress.fromHex(sender!);
    const expTimestampSec = BigInt(Math.floor(Date.now() / 1000) + Number(expSecFromNow));
    const payload = this.buildTransactionPayload(func, ty_tags, args);

    if (payload) {
      return new RawTransaction(
        senderAccount,
        BigInt(sequenceNumber!),
        payload,
        BigInt(maxGasAmount!),
        BigInt(gasUnitPrice!),
        expTimestampSec,
        new ChainId(Number(chainId)),
      );
    }

    throw new Error("Invalid ABI.");
  }
}

export type RemoteABIBuilderConfig = Partial<Omit<ABIBuilderConfig, "sender">> & {
  sender: MaybeHexString | AccountAddress;
};

interface AptosClientInterface {
  getAccountModules: (accountAddress: MaybeHexString) => Promise<Gen.MoveModuleBytecode[]>;
  getAccount: (accountAddress: MaybeHexString) => Promise<Gen.AccountData>;
  getChainId: () => Promise<number>;
  estimateGasPrice: () => Promise<Gen.GasEstimation>;
}

/**
 * This transaction builder downloads JSON ABIs from the fullnodes.
 * It then translates the JSON ABIs to the format that is accepted by TransactionBuilderABI
 */
export class TransactionBuilderRemoteABI {
  // We don't want the builder to depend on the actual AptosClient. There might be circular dependencies.
  constructor(
    private readonly aptosClient: AptosClientInterface,
    private readonly builderConfig: RemoteABIBuilderConfig,
  ) {}

  // Cache for 10 minutes
  @MemoizeExpiring(10 * 60 * 1000)
  async fetchABI(addr: string) {
    const modules = await this.aptosClient.getAccountModules(addr);
    const abis = modules
      .map((module) => module.abi)
      .flatMap((abi) =>
        abi!.exposed_functions
          .filter((ef) => ef.is_entry)
          .map(
            (ef) =>
              ({
                fullName: `${abi!.address}::${abi!.name}::${ef.name}`,
                ...ef,
              } as Gen.MoveFunction & { fullName: string }),
          ),
      );

    const abiMap = new Map<string, Gen.MoveFunction & { fullName: string }>();
    abis.forEach((abi) => {
      abiMap.set(abi.fullName, abi);
    });

    return abiMap;
  }

  /**
   * Builds a raw transaction. Only support script function a.k.a entry function payloads
   *
   * @param func fully qualified function name in format <address>::<module>::<function>, e.g. 0x1::coins::transfer
   * @param ty_tags
   * @param args
   * @returns RawTransaction
   */
  async build(func: Gen.EntryFunctionId, ty_tags: Gen.MoveType[], args: any[]): Promise<RawTransaction> {
    /* eslint no-param-reassign: ["off"] */
    const normlize = (s: string) => s.replace(/^0[xX]0*/g, "0x");
    func = normlize(func);
    const funcNameParts = func.split("::");
    if (funcNameParts.length !== 3) {
      throw new Error(
        // eslint-disable-next-line max-len
        "'func' needs to be a fully qualified function name in format <address>::<module>::<function>, e.g. 0x1::coins::transfer",
      );
    }

    const [addr, module] = func.split("::");

    // Downloads the JSON abi
    const abiMap = await this.fetchABI(addr);
    if (!abiMap.has(func)) {
      throw new Error(`${func} doesn't exist.`);
    }

    const funcAbi = abiMap.get(func);

    // Remove all `signer` and `&signer` from argument list because the Move VM injects those arguments. Clients do not
    // need to care about those args. `signer` and `&signer` are required be in the front of the argument list. But we
    // just loop through all arguments and filter out `signer` and `&signer`.
    const originalArgs = funcAbi!.params.filter((param) => param !== "signer" && param !== "&signer");

    // Convert string arguments to TypeArgumentABI
    const typeArgABIs = originalArgs.map((arg, i) => new ArgumentABI(`var${i}`, new TypeTagParser(arg).parseTypeTag()));

    const entryFunctionABI = new EntryFunctionABI(
      funcAbi!.name,
      ModuleId.fromStr(`${addr}::${module}`),
      "", // Doc string
      funcAbi!.generic_type_params.map((_, i) => new TypeArgumentABI(`${i}`)),
      typeArgABIs,
    );

    const { sender, ...rest } = this.builderConfig;

    const senderAddress = sender instanceof AccountAddress ? HexString.fromUint8Array(sender.address) : sender;

    const [{ sequence_number: sequenceNumber }, chainId, { gas_estimate: gasUnitPrice }] = await Promise.all([
      rest?.sequenceNumber
        ? Promise.resolve({ sequence_number: rest?.sequenceNumber })
        : this.aptosClient.getAccount(senderAddress),
      rest?.chainId ? Promise.resolve(rest?.chainId) : this.aptosClient.getChainId(),
      rest?.gasUnitPrice ? Promise.resolve({ gas_estimate: rest?.gasUnitPrice }) : this.aptosClient.estimateGasPrice(),
    ]);

    const builderABI = new TransactionBuilderABI([bcsToBytes(entryFunctionABI)], {
      sender,
      sequenceNumber,
      chainId,
      gasUnitPrice: BigInt(gasUnitPrice),
      ...rest,
    });

    return builderABI.build(func, ty_tags, args);
  }
}<|MERGE_RESOLUTION|>--- conflicted
+++ resolved
@@ -1,11 +1,7 @@
 // Copyright (c) Aptos
 // SPDX-License-Identifier: Apache-2.0
 
-<<<<<<< HEAD
-import sha3 from "js-sha3";
-=======
 import { sha3_256 as sha3Hash } from "@noble/hashes/sha3";
->>>>>>> 0bea75d7
 import {
   Ed25519PublicKey,
   Ed25519Signature,
@@ -33,11 +29,7 @@
 import { HexString, MaybeHexString } from "../hex_string";
 import { argToTransactionArgument, TypeTagParser, serializeArg } from "./builder_utils";
 import * as Gen from "../generated/index";
-<<<<<<< HEAD
-import { MemoizeExpiring } from "../utils";
-=======
 import { DEFAULT_TXN_EXP_SEC_FROM_NOW, DEFAULT_MAX_GAS_AMOUNT, MemoizeExpiring } from "../utils";
->>>>>>> 0bea75d7
 
 export { TypeTagParser } from "./builder_utils";
 
