---
title: "Installing Aptos CLI"
id: "install-aptos-cli"
---

# Installing Aptos CLI

<<<<<<< HEAD
The `aptos` tool is a command line interface (CLI) for developing on the Aptos blockchain, debugging, and for node operations. This document describes how to install the `aptos` CLI tool. See [Use Aptos CLI](use-aptos-cli) for how to use the CLI.

You can install the CLI in one of the two ways: 

1. Download the precompiled binary for your platform, or
2. Build the binary locally from the source code.

:::tip Move Prover Dependencies
If you want to use the Move Prover, then, [install the Move Prover dependencies](#optional-install-the-dependencies-of-move-prover) after installing the CLI. 
:::

Choose an option below and follow the step-by-step instructions to either install or upgrade the Aptos CLI tool.

## Download precompiled binary
=======
The `aptos` tool is a command line interface (CLI) for developing on the Aptos blockchain, for debugging Move contracts, and for node operations. This document describes how to install the `aptos` CLI tool. See [Use Aptos CLI](use-aptos-cli) for how to use the CLI.

Install the CLI by downloading the precompiled binary for your platform, as described below. 

:::tip Move Prover Dependencies
If you want to use the Move Prover, then, [install the Move Prover dependencies](#optional-install-the-dependencies-of-move-prover) after installing the CLI binary. 
:::

## Download precompiled binary
<details>
<summary>MacOS</summary>

### MacOS
:::tip
These instructions have been tested on MacOS Monterey (12.6)
:::

>>>>>>> 0bea75d7

1. Go to the [Aptos CLI release page](https://github.com/aptos-labs/aptos-core/releases?q=cli&expanded=true).
2. In the latest release section, you will see the zip files with the filename of the format: `aptos-cli-<version>-<platform>`. These are the platform-specific pre-compiled binaries of the CLI. Download the zip file for your platform.
3. Unzip the downloaded file. This will extract the `aptos` CLI binary file into your default downloads folder. For example, on MacOS it is the `~/Downloads` folder.
<<<<<<< HEAD
4. Move this extracted `aptos` binary file into your preferred local folder. For example, place it in `~/bin/aptos` folder on Linux or MacOS.
:::tip Upgrading? Remember to look in the default download folder
When you update the CLI binary with the latest version, note that the newer version binary will be downloaded to your default Downloads folder. Remember to move this newer version binary from the Downloads folder to `~/bin/aptos` folder (overwriting the older version).
:::
1. Make this `~/bin/aptos` as an executable by running this command: 
   - On Linux and MacOS: `chmod +x ~/bin/aptos`.
2. Type `~/bin/aptos help` to read help instructions.
3. Add `~/bin` to your path in your `.bashrc` or `.zshrc` file for future use.


## Build the binary from the source

Follow these steps to build the CLI binary locally by downloading the source code.

1. Ensure you have `git` installed https://git-scm.com/book/en/v2/Getting-Started-Installing-Git.
2. Clone the Aptos core repo:  `git clone https://github.com/aptos-labs/aptos-core.git`.
3. Change directory into `aptos-core` directory: `cd aptos-core`.
4. Run the dev setup script to prepare your environment: `./scripts/dev_setup.sh`.
5. Update your current shell environment: `source ~/.cargo/env`.
6. Checkout the correct branch `git checkout --track origin/<branch>`, where `<branch>` is:
    - `devnet` for building on the Aptos devnet.
    - `testnet` for building on the Aptos testnet.
    - `main` for the current development branch.
7. Build the CLI tool: `cargo build --package aptos --release`.
8. The binary will be available in `target/release/aptos` folder.
9. (Optional) Move this executable to a place on your path e.g. `~/bin/aptos`.

=======
4. Move this extracted `aptos` binary file into your preferred local folder. For example, place it in `~/bin/aptos` folder on MacOS.

:::tip Upgrading? Remember to look in the default download folder
When you update the CLI binary with the latest version, note that the newer version binary will be downloaded to your default Downloads folder. Remember to move this newer version binary from the Downloads folder to `~/bin/aptos` folder (overwriting the older version).
:::

5. Make this `~/bin/aptos` as an executable by running this command: 
   - `chmod +x ~/bin/aptos`.
   - On MacOS when you attempt to run the `aptos` tool for the first time, you will be blocked by the MacOS that this app is from an "unknown developer". This is normal. Follow the simple steps recommended by the Apple support in [Open a Mac app from an unidentified developer](https://support.apple.com/guide/mac-help/open-a-mac-app-from-an-unidentified-developer-mh40616/mac) to remove this blocker.
6. Type `~/bin/aptos help` to read help instructions.
7. Add `~/bin` to your path in your `.bashrc` or `.zshrc` file for future use.

</details>

<details>
<summary>Linux</summary>

### Linux
:::tip
These instructions have been tested on Ubuntu 20.04.
:::

1. Go to the [Aptos CLI release page](https://github.com/aptos-labs/aptos-core/releases?q=cli&expanded=true).
2. In the latest release section, you will see the zip files with the filename of the format: `aptos-cli-<version>-<platform>`. These are the platform-specific pre-compiled binaries of the CLI. Download the zip file for your platform.
3. Unzip the downloaded file. This will extract the `aptos` CLI binary file into your default downloads folder. 
4. Move this extracted `aptos` binary file into your preferred local folder. 

   :::tip Upgrading? Remember to look in the default download folder
   When you update the CLI binary with the latest version, note that the newer version binary will be downloaded to your default Downloads folder. Remember to move this newer version binary from the Downloads folder to `~/bin/aptos` folder (overwriting the older version).
   :::

5. Make this `~/bin/aptos` as an executable by running this command:
    - `chmod +x ~/bin/aptos`.
6. Type `~/bin/aptos help` to read help instructions.
7. Add `~/bin` to your path in your `.bashrc` or `.zshrc` file for future use.

</details>

<details>
<summary>Windows 10, 11 and Windows Server 2022+</summary>

### Windows 10, 11 and Windows Server 2022+

:::tip
These instructions have been tested on Windows 11 and Windows Server 2022. Windows support is new and some features may be not complete. Open [Github issues](https://github.com/aptos-labs/aptos-core/issues) for bugs.
:::

1. Go to the [Aptos CLI release page](https://github.com/aptos-labs/aptos-core/releases?q=cli&expanded=true).
2. In the latest release section, you will see the zip files with the filename of the format: `aptos-cli-<version>-<platform>`. These are the platform-specific pre-compiled binaries of the CLI. Download the zip file for your platform.
3. Unzip the downloaded file. This will extract the `aptos` CLI binary file into your default downloads folder. For example, on Windows it is the `\Users\user\Downloads` folder.
4. Move this extracted `aptos` binary file into your preferred local folder.
   :::tip Upgrading? Remember to look in the default download folder
   When you update the CLI binary with the latest version, note that the newer version binary will be downloaded to your default Downloads folder. Remember to move this newer version binary from the Downloads folder to your preferred location.
   :::
5. Open a powershell terminal via the windows start menu
6. In the powershell terminal, you can get help instructions by running the command with help.  For example ` .\Downloads\aptos-cli-0.3.5-Windows-x86_64\aptos.exe help` to read help instructions.

</details>
>>>>>>> 0bea75d7

## (Optional) Install the dependencies of Move Prover

If you want to use the Move Prover, install the dependencies by following the below steps:

<<<<<<< HEAD
:::tip Windows is not supported
The Move Prover is not supported on the Windows.
=======
:::tip
Currently Windows is not supported for the prover.
:::

<details>
<summary>Prover MacOS installation</summary>

### MacOS

:::tip
These instructions have been tested on MacOS Monterey (12.6)
:::

1. Ensure you have `brew` installed https://brew.sh/.
2. Ensure you have `git` installed https://git-scm.com/book/en/v2/Getting-Started-Installing-Git.
3. Clone the Aptos core repo:  `git clone https://github.com/aptos-labs/aptos-core.git`.
4. Change directory into the `aptos-core` directory: `cd aptos-core`.
5. Run the dev setup script to prepare your environment: `./scripts/dev_setup.sh -yp`.
6. Source the profile file: `source ~/.profile`.

   :::info
   Note that you have to include environment variable definitions in `~/.profile` into your shell. Depending on your setup, the  `~/.profile` may be already automatically loaded for each login shell, or it may not. If not, you may
   need to add `. ~/.profile` to your `~/.bash_profile` or other shell configuration manually.
   :::

7. You can now run the Move Prover to prove an example:
    ```bash
    aptos move prove --package-dir aptos-move/move-examples/hello_prover/
    ```
   
</details>

<details>
<summary>Prover Linux installation</summary>

### Linux

:::tip 
Some Linux distributions are not supported. Currently, OpenSUSE and Amazon Linux do not support the automatic installation via the `dev_setup.sh` script.
>>>>>>> 0bea75d7
:::

1. Ensure you have `git` installed https://git-scm.com/book/en/v2/Getting-Started-Installing-Git.
2. Clone the Aptos core repo:  `git clone https://github.com/aptos-labs/aptos-core.git`.
<<<<<<< HEAD
3. Change directory into `aptos-core` directory: `cd aptos-core`.
4. Run the dev setup script to prepare your environment: `./scripts/dev_setup.sh -yp`.
5. Source the profile file: `source ~/.profile`.
    :::info
    Note that you have to include environment variable definitions in `~/.profile` into your shell. Depending on your setup, the  `~/.profile` may be already automatically loaded for each login shell, or it may not. If not, you may 
    need to add `. ~/.profile` to your `~/.bash_profile` or other shell configuration manually.
    :::
6. You can now run the Move Prover to prove an example:
    ```bash
    aptos move prove --package-dir aptos-move/move-examples/hello_prover/
    ```
=======
3. Change directory into the `aptos-core` directory: `cd aptos-core`.
4. Run the dev setup script to prepare your environment: `./scripts/dev_setup.sh -yp`.
5. Source the profile file: `source ~/.profile`.

   :::info
   Note that you have to include environment variable definitions in `~/.profile` into your shell. Depending on your setup, the  `~/.profile` may be already automatically loaded for each login shell, or it may not. If not, you may
   need to add `. ~/.profile` to your `~/.bash_profile` or other shell configuration manually.
   :::

6. You can now run the Move Prover to prove an example:
    ```bash
    aptos move prove --package-dir aptos-move/move-examples/hello_prover/
    ```

</details>

## (Advanced users only) Build the CLI binary from the source code

If you are an advanced user and would like to build the CLI binary by downloading the source code, follow the below steps. **This is not recommended** unless you are on a platform unsupported by the prebuilt binaries.

<details>
<summary>MacOS</summary>

### MacOS
#### Setup dependencies

**> Using the automated script**

1. If on Mac, ensure you have `brew` installed https://brew.sh/
2. Ensure you have `git` installed https://git-scm.com/book/en/v2/Getting-Started-Installing-Git.
3. Clone the Aptos core repo:  `git clone https://github.com/aptos-labs/aptos-core.git`.
4. Change directory into the `aptos-core` directory: `cd aptos-core`.
5. Run the dev setup script to prepare your environment: `./scripts/dev_setup.sh`.
6. Update your current shell environment: `source ~/.cargo/env`.

**> Manual installation of dependencies**

If the script above doesn't work for you, you can install these manually, but it's **not recommended**.

1. Install [Rust](https://www.rust-lang.org/tools/install)
2. Install [Git](https://git-scm.com/download)
3. Install [CMake](https://cmake.org/download/)
4. Install [LLVM](https://releases.llvm.org/)

#### Building the Aptos CLI

1. Checkout the correct branch `git checkout --track origin/<branch>`, where `<branch>` is:
    - `devnet` for building on the Aptos devnet.
    - `testnet` for building on the Aptos testnet.
    - `main` for the current development branch.
2. Build the CLI tool: `cargo build --package aptos --release`.
3. The binary will be available in at
    - `target/release/aptos`
4. (Optional) Move this executable to a place on your path e.g. `~/bin/aptos`.
5. You can now get help instructions by running `~/bin/aptos help`

</details>

<details>
<summary>Linux</summary>

### Linux
#### Setup dependencies

**> Using the automated script**

1. If on Mac, ensure you have `brew` installed https://brew.sh/
2. Ensure you have `git` installed https://git-scm.com/book/en/v2/Getting-Started-Installing-Git.
3. Clone the Aptos core repo:  `git clone https://github.com/aptos-labs/aptos-core.git`.
4. Change directory into the `aptos-core` directory: `cd aptos-core`.
5. Run the dev setup script to prepare your environment: `./scripts/dev_setup.sh`.
6. Update your current shell environment: `source ~/.cargo/env`.

**> Manual installation of dependencies**

If the script above does not work for you, you can install these manually, but it is **not recommended**.

1. Install [Rust](https://www.rust-lang.org/tools/install).
2. Install [Git](https://git-scm.com/download).
3. Install [CMake](https://cmake.org/download/).
4. Install [LLVM](https://releases.llvm.org/).

#### Building the Aptos CLI

1. Checkout the correct branch `git checkout --track origin/<branch>`, where `<branch>` is:
    - `devnet` for building on the Aptos devnet.
    - `testnet` for building on the Aptos testnet.
    - `main` for the current development branch.
2. Build the CLI tool: `cargo build --package aptos --release`.
3. The binary will be available in at
   - `target/release/aptos`
4. (Optional) Move this executable to a place on your path e.g. `~/bin/aptos`.
5. You can now get help instructions by running `~/bin/aptos help`

</details>

<details>
<summary>Windows</summary>

### Windows

#### Setup dependencies

:::tip
The aptos-core codebase currently has no script similar to the `dev_setup.sh` script for
Windows.  All dependencies must be manually installed.
:::

**> Manual installation of dependencies**

1. Install [Rust](https://www.rust-lang.org/tools/install).
2. Install [Git](https://git-scm.com/download).
3. Install [CMake](https://cmake.org/download/).
4. If on Windows ARM, install [Visual Studio Preview](https://visualstudio.microsoft.com/vs/preview/).
5. Install [C++ build tools for Windows](https://visualstudio.microsoft.com/downloads/#microsoft-visual-c-redistributable-for-visual-studio-2022).
6. Install [LLVM](https://releases.llvm.org/).

#### Building aptos-core

1. Checkout the correct branch `git checkout --track origin/<branch>`, where `<branch>` is:
    - `devnet` for building on the Aptos devnet.
    - `testnet` for building on the Aptos testnet.
    - `main` for the current development branch.
2. Build the CLI tool: `cargo build --package aptos --release`.
3. The binary will be available in at
   - `target\release\aptos.exe`
4. You can now get help instructions by running `target\release\aptos.exe` in a Powershell window.

</details>
>>>>>>> 0bea75d7
<|MERGE_RESOLUTION|>--- conflicted
+++ resolved
@@ -5,22 +5,6 @@
 
 # Installing Aptos CLI
 
-<<<<<<< HEAD
-The `aptos` tool is a command line interface (CLI) for developing on the Aptos blockchain, debugging, and for node operations. This document describes how to install the `aptos` CLI tool. See [Use Aptos CLI](use-aptos-cli) for how to use the CLI.
-
-You can install the CLI in one of the two ways: 
-
-1. Download the precompiled binary for your platform, or
-2. Build the binary locally from the source code.
-
-:::tip Move Prover Dependencies
-If you want to use the Move Prover, then, [install the Move Prover dependencies](#optional-install-the-dependencies-of-move-prover) after installing the CLI. 
-:::
-
-Choose an option below and follow the step-by-step instructions to either install or upgrade the Aptos CLI tool.
-
-## Download precompiled binary
-=======
 The `aptos` tool is a command line interface (CLI) for developing on the Aptos blockchain, for debugging Move contracts, and for node operations. This document describes how to install the `aptos` CLI tool. See [Use Aptos CLI](use-aptos-cli) for how to use the CLI.
 
 Install the CLI by downloading the precompiled binary for your platform, as described below. 
@@ -38,40 +22,10 @@
 These instructions have been tested on MacOS Monterey (12.6)
 :::
 
->>>>>>> 0bea75d7
 
 1. Go to the [Aptos CLI release page](https://github.com/aptos-labs/aptos-core/releases?q=cli&expanded=true).
 2. In the latest release section, you will see the zip files with the filename of the format: `aptos-cli-<version>-<platform>`. These are the platform-specific pre-compiled binaries of the CLI. Download the zip file for your platform.
 3. Unzip the downloaded file. This will extract the `aptos` CLI binary file into your default downloads folder. For example, on MacOS it is the `~/Downloads` folder.
-<<<<<<< HEAD
-4. Move this extracted `aptos` binary file into your preferred local folder. For example, place it in `~/bin/aptos` folder on Linux or MacOS.
-:::tip Upgrading? Remember to look in the default download folder
-When you update the CLI binary with the latest version, note that the newer version binary will be downloaded to your default Downloads folder. Remember to move this newer version binary from the Downloads folder to `~/bin/aptos` folder (overwriting the older version).
-:::
-1. Make this `~/bin/aptos` as an executable by running this command: 
-   - On Linux and MacOS: `chmod +x ~/bin/aptos`.
-2. Type `~/bin/aptos help` to read help instructions.
-3. Add `~/bin` to your path in your `.bashrc` or `.zshrc` file for future use.
-
-
-## Build the binary from the source
-
-Follow these steps to build the CLI binary locally by downloading the source code.
-
-1. Ensure you have `git` installed https://git-scm.com/book/en/v2/Getting-Started-Installing-Git.
-2. Clone the Aptos core repo:  `git clone https://github.com/aptos-labs/aptos-core.git`.
-3. Change directory into `aptos-core` directory: `cd aptos-core`.
-4. Run the dev setup script to prepare your environment: `./scripts/dev_setup.sh`.
-5. Update your current shell environment: `source ~/.cargo/env`.
-6. Checkout the correct branch `git checkout --track origin/<branch>`, where `<branch>` is:
-    - `devnet` for building on the Aptos devnet.
-    - `testnet` for building on the Aptos testnet.
-    - `main` for the current development branch.
-7. Build the CLI tool: `cargo build --package aptos --release`.
-8. The binary will be available in `target/release/aptos` folder.
-9. (Optional) Move this executable to a place on your path e.g. `~/bin/aptos`.
-
-=======
 4. Move this extracted `aptos` binary file into your preferred local folder. For example, place it in `~/bin/aptos` folder on MacOS.
 
 :::tip Upgrading? Remember to look in the default download folder
@@ -130,16 +84,11 @@
 6. In the powershell terminal, you can get help instructions by running the command with help.  For example ` .\Downloads\aptos-cli-0.3.5-Windows-x86_64\aptos.exe help` to read help instructions.
 
 </details>
->>>>>>> 0bea75d7
 
 ## (Optional) Install the dependencies of Move Prover
 
 If you want to use the Move Prover, install the dependencies by following the below steps:
 
-<<<<<<< HEAD
-:::tip Windows is not supported
-The Move Prover is not supported on the Windows.
-=======
 :::tip
 Currently Windows is not supported for the prover.
 :::
@@ -179,24 +128,10 @@
 
 :::tip 
 Some Linux distributions are not supported. Currently, OpenSUSE and Amazon Linux do not support the automatic installation via the `dev_setup.sh` script.
->>>>>>> 0bea75d7
 :::
 
 1. Ensure you have `git` installed https://git-scm.com/book/en/v2/Getting-Started-Installing-Git.
 2. Clone the Aptos core repo:  `git clone https://github.com/aptos-labs/aptos-core.git`.
-<<<<<<< HEAD
-3. Change directory into `aptos-core` directory: `cd aptos-core`.
-4. Run the dev setup script to prepare your environment: `./scripts/dev_setup.sh -yp`.
-5. Source the profile file: `source ~/.profile`.
-    :::info
-    Note that you have to include environment variable definitions in `~/.profile` into your shell. Depending on your setup, the  `~/.profile` may be already automatically loaded for each login shell, or it may not. If not, you may 
-    need to add `. ~/.profile` to your `~/.bash_profile` or other shell configuration manually.
-    :::
-6. You can now run the Move Prover to prove an example:
-    ```bash
-    aptos move prove --package-dir aptos-move/move-examples/hello_prover/
-    ```
-=======
 3. Change directory into the `aptos-core` directory: `cd aptos-core`.
 4. Run the dev setup script to prepare your environment: `./scripts/dev_setup.sh -yp`.
 5. Source the profile file: `source ~/.profile`.
@@ -325,5 +260,4 @@
    - `target\release\aptos.exe`
 4. You can now get help instructions by running `target\release\aptos.exe` in a Powershell window.
 
-</details>
->>>>>>> 0bea75d7
+</details>